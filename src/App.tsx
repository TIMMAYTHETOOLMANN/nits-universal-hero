--- conflicted
+++ resolved
@@ -43,7 +43,6 @@
 import { usePenaltyCalculation } from './hooks/usePenaltyCalculation'
 import { useConsole } from './hooks/useConsole'
 
-<<<<<<< HEAD
 // Enhanced Dashboard Components
 const StatusIndicator: React.FC<{ label: string; status: string; count: string }> = ({ label, status, count }) => (
   <div className="flex flex-col items-center text-xs">
@@ -228,18 +227,6 @@
 function App() {
   const [activeTab, setActiveTab] = useState('dashboard')
   const [dashboardView, setDashboardView] = useState<'upload' | 'analysis' | 'results'>('upload')
-=======
-// Import legal fortification systems
-import { LegalDocumentHarvester } from '@/lib/legal-document-harvester'
-import { SurgicalDocumentParser } from '@/lib/surgical-document-parser'
-import { ViolationDetectionEngine } from '@/lib/violation-detection-engine'
-import { RegulatoryUpdateSystem } from '@/lib/regulatory-update-system'
-import { LegalPatternAnalyzer } from '@/lib/legal-pattern-analyzer'
-
-function App() {
-  const [activeTab, setActiveTab] = useState('upload')
-  const [legalSystemsInitialized, setLegalSystemsInitialized] = useState(false)
->>>>>>> d6e2d2d7
 
   // Initialize all hooks
   const analysis = useAnalysis()
