import React, { useState, useCallback, useRef, useEffect } from 'react'
import { ErrorBoundary } from 'react-error-boundary'
import { motion, AnimatePresence } from 'framer-motion'
import { Card, CardContent, CardHeader, CardTitle } from '@/components/ui/card'
import { Button } from '@/components/ui/button'
import { Badge } from '@/components/ui/badge'
import { Progress } from '@/components/ui/progress'
import { Toaster } from '@/components/ui/sonner'
import { useKV } from '@github/spark/hooks'
import { 
  Upload, 
  FileText, 
  AlertTriangle, 
  Download, 
  Shield,
  Activity,
  Database,
  Brain,
  Scale,
  Package,
  Info,
  ChevronDown,
  ChevronUp,
  Zap,
  Gavel,
  Skull,
  Command,
  Terminal,
  Eye,
  Cpu
} from 'lucide-react'
import { toast } from 'sonner'
import { ErrorFallback } from './ErrorFallback'
import { initializeTerminator, TerminatorAnalysisEngine } from './lib/govinfo-terminator'
<<<<<<< HEAD
import { LegalDocumentHarvester } from './lib/legal-document-harvester'
import { ViolationDetectionEngine } from './lib/violation-detection-engine'
import { RegulatoryUpdateSystem } from './lib/regulatory-update-system'
import { LegalPatternAnalyzer } from './lib/legal-pattern-analyzer'
=======
import { initializeUnifiedTerminator, UnifiedTerminatorController } from './lib/unified-terminator-controller'
>>>>>>> bc59c4b7

// Enhanced Helper Components
const StatusIndicator: React.FC<{ label: string; status: string; isActive: boolean }> = ({ label, status, isActive }) => (
  <div className="flex items-center gap-2">
    <div className={`w-2 h-2 rounded-full ${isActive ? 'bg-green-500 animate-pulse' : 'bg-gray-600'}`} />
    <span className="text-xs text-gray-400">{label}:</span>
    <span className={`text-xs ${isActive ? 'text-green-400' : 'text-gray-500'}`}>{status}</span>
  </div>
)

const AnalysisModule: React.FC<{ name: string; progress: number; status: string; description?: string }> = ({ name, progress, status, description }) => (
  <div className="border border-gray-800 rounded-lg p-4 bg-gradient-to-r from-gray-900/50 to-gray-800/30">
    <div className="flex items-center justify-between mb-3">
      <div>
        <h3 className="text-sm font-medium text-gray-300">{name}</h3>
        {description && <p className="text-xs text-gray-500 mt-1">{description}</p>}
      </div>
      <Badge className={`text-xs ${
        status === 'COMPLETE' ? 'bg-green-500/20 text-green-400 border-green-500/50' :
        status === 'PROCESSING' ? 'bg-yellow-500/20 text-yellow-400 border-yellow-500/50' :
        status === 'HARVESTING' ? 'bg-cyan-500/20 text-cyan-400 border-cyan-500/50' :
        status === 'TERMINATING' ? 'bg-red-500/20 text-red-400 border-red-500/50' :
        'bg-blue-500/20 text-blue-400 border-blue-500/50'
      }`}>
        {status}
      </Badge>
    </div>
    <Progress value={progress} className="h-2" />
    <div className="text-xs text-gray-500 mt-2 flex justify-between">
      <span>{progress}% Complete</span>
      {status === 'PROCESSING' && <span className="animate-pulse">Analyzing...</span>}
    </div>
  </div>
)

const MetricCard: React.FC<{ label: string; value: number; severity: string; trend?: 'up' | 'down' | 'stable' }> = ({ label, value, severity, trend }) => (
  <div className="text-center p-3 rounded-lg bg-gradient-to-br from-gray-900/60 to-gray-800/40 border border-gray-700">
    <div className={`text-2xl font-bold flex items-center justify-center gap-1 ${
      severity === 'critical' ? 'text-red-400' :
      severity === 'high' ? 'text-orange-400' :
      severity === 'medium' ? 'text-yellow-400' :
      'text-green-400'
    }`}>
      {value}
      {trend && (
        <span className="text-xs">
          {trend === 'up' ? '↗' : trend === 'down' ? '↘' : '→'}
        </span>
      )}
    </div>
    <p className="text-xs text-gray-500">{label}</p>
  </div>
)

const ViolationItem: React.FC<{
  statute: string;
  description: string;
  severity: string;
  confidence: number;
  evidence: string[];
  legalCitation?: string;
  penalties?: string[];
}> = ({ statute, description, severity, confidence, evidence, legalCitation, penalties }) => {
  const [showEvidence, setShowEvidence] = useState(false)
  
  return (
    <motion.div 
      className={`border rounded-lg p-4 ${
        severity === 'CRIMINAL' ? 'border-red-500/50 bg-red-500/5' :
        severity === 'CIVIL' ? 'border-orange-500/50 bg-orange-500/5' :
        'border-yellow-500/50 bg-yellow-500/5'
      }`}
      initial={{ opacity: 0, y: 20 }}
      animate={{ opacity: 1, y: 0 }}
      transition={{ duration: 0.3 }}
    >
      <div className="flex items-start justify-between">
        <div className="flex-1">
          <div className="flex items-center gap-2 mb-2">
            <Badge className={`text-xs ${
              severity === 'CRIMINAL' ? 'bg-red-500/20 text-red-400 border-red-500/50' :
              severity === 'CIVIL' ? 'bg-orange-500/20 text-orange-400 border-orange-500/50' :
              'bg-yellow-500/20 text-yellow-400 border-yellow-500/50'
            }`}>
              {severity}
            </Badge>
            <span className="text-xs text-gray-500">{statute}</span>
          </div>
          <p className="text-sm text-gray-300 mb-2">{description}</p>
          {legalCitation && (
            <p className="text-xs text-cyan-400 mb-2 font-mono">{legalCitation}</p>
          )}
          <div className="flex items-center gap-3 text-xs">
            <span className="text-gray-500">Confidence:</span>
            <div className="flex items-center gap-1">
              <Progress value={confidence} className="w-20 h-1" />
              <span className="text-gray-400">{confidence}%</span>
            </div>
          </div>
          {penalties && penalties.length > 0 && (
            <div className="text-xs text-red-400 mt-2">
              <span className="text-gray-500">Penalties: </span>
              {penalties.join(', ')}
            </div>
          )}
        </div>
        <button
          onClick={() => setShowEvidence(!showEvidence)}
          className="text-gray-500 hover:text-gray-300 transition-colors"
        >
          {showEvidence ? <ChevronUp className="w-4 h-4" /> : <ChevronDown className="w-4 h-4" />}
        </button>
      </div>
      
      <AnimatePresence>
        {showEvidence && (
          <motion.div 
            className="mt-3 pt-3 border-t border-gray-800"
            initial={{ opacity: 0, height: 0 }}
            animate={{ opacity: 1, height: 'auto' }}
            exit={{ opacity: 0, height: 0 }}
            transition={{ duration: 0.2 }}
          >
            <p className="text-xs font-medium text-gray-400 mb-2">Evidence Trail:</p>
            <ul className="space-y-1">
              {evidence.map((item, idx) => (
                <li key={idx} className="text-xs text-gray-500 pl-3 relative">
                  <span className="absolute left-0 text-cyan-400">→</span>
                  {item}
                </li>
              ))}
            </ul>
          </motion.div>
        )}
      </AnimatePresence>
    </motion.div>
  )
}

type UploadedFile = {
  name: string;
  size: number;
  type: string;
  uploadTime: Date;
  status: string;
}

type FileStorage = {
  sec: UploadedFile[];
  public: UploadedFile[];
}

type SystemSettings = {
  autoSave: boolean;
  enhancedMode: boolean;
  terminatorMode: boolean;
}

function App() {
  // Persistent state using useKV
  const [uploadedFiles, setUploadedFiles] = useKV<FileStorage>("uploaded-files", {
    sec: [],
    public: []
  })
  
  const [analysisHistory, setAnalysisHistory] = useKV<any[]>("analysis-history", [])
  const [systemSettings, setSystemSettings] = useKV<SystemSettings>("system-settings", {
    autoSave: true,
    enhancedMode: false,
    terminatorMode: false
  })

  // Regular React state for transient data
  const [isAnalyzing, setIsAnalyzing] = useState(false)
  const [analysisResults, setAnalysisResults] = useState<any>(null)
  const [activeModules, setActiveModules] = useState<Array<{ id: string; name: string; progress: number; status: string; description?: string }>>([])
  const [detectedViolations, setDetectedViolations] = useState<Array<{
    statute: string;
    description: string;
    severity: string;
    confidence: number;
    evidence: string[];
    legalCitation?: string;
    penalties?: string[];
  }>>([])
  
  const [systemStatus, setSystemStatus] = useState({
    legalDb: 'INITIALIZING',
    mlEngine: 'IDLE',
    scanning: 'IDLE',
    harvester: 'IDLE',
    terminator: 'OFFLINE'
  })
  
  const [systemMetrics, setSystemMetrics] = useState({
    documentsProcessed: 0,
    violationsDetected: 0,
    statutesIndexed: 0,
    processingSpeed: 0
  })

  // Enhanced backend systems
  const [terminatorEngine, setTerminatorEngine] = useState<TerminatorAnalysisEngine | null>(null)
  const [legalHarvester, setLegalHarvester] = useState<LegalDocumentHarvester | null>(null)
  const [violationDetector, setViolationDetector] = useState<ViolationDetectionEngine | null>(null)
  const [regulatoryUpdater, setRegulatoryUpdater] = useState<RegulatoryUpdateSystem | null>(null)
  const [legalAnalyzer, setLegalAnalyzer] = useState<LegalPatternAnalyzer | null>(null)
  
  const [isTerminatorMode, setIsTerminatorMode] = useState(false)
  const [govAPIStatus, setGovAPIStatus] = useState<'INITIALIZING' | 'CONNECTED' | 'ERROR'>('INITIALIZING')
  
  // Unified Terminator System
  const [unifiedTerminator, setUnifiedTerminator] = useState<UnifiedTerminatorController | null>(null)
  const [terminatorStatus, setTerminatorStatus] = useState<'LOADING' | 'READY' | 'ERROR'>('LOADING')
  const [unifiedAnalysisResults, setUnifiedAnalysisResults] = useState<any>(null)

  const secFileInputRef = useRef<HTMLInputElement>(null)
  const publicFileInputRef = useRef<HTMLInputElement>(null)

  // Initialize all legal systems on component mount
  useEffect(() => {
    const initializeLegalSystems = async () => {
      try {
        console.log('⚖️ INITIALIZING COMPREHENSIVE LEGAL SYSTEMS...')
        setSystemStatus(prev => ({ ...prev, legalDb: 'INITIALIZING' }))

        // Initialize Terminator Engine
        console.log('🔴 Initializing Terminator...')
        const terminator = await initializeTerminator()
        setTerminatorEngine(terminator)
        setSystemStatus(prev => ({ ...prev, terminator: 'ONLINE' }))

        // Initialize Legal Document Harvester
        console.log('🔍 Initializing Legal Harvester...')
        const harvester = new LegalDocumentHarvester()
        setLegalHarvester(harvester)

        // Initialize Violation Detection Engine
        console.log('🔬 Initializing Violation Detector...')
        const detector = new ViolationDetectionEngine()
        setViolationDetector(detector)

        // Initialize Regulatory Update System
        console.log('📡 Initializing Regulatory Monitor...')
        const updater = new RegulatoryUpdateSystem()
        setRegulatoryUpdater(updater)
        updater.startAutonomousMonitoring()

        // Initialize Legal Pattern Analyzer
        console.log('⚖️ Initializing Pattern Analyzer...')
        const analyzer = new LegalPatternAnalyzer()
        setLegalAnalyzer(analyzer)

        // Start comprehensive legal harvesting
        console.log('🌐 Beginning comprehensive regulation harvest...')
        setSystemStatus(prev => ({ ...prev, harvester: 'HARVESTING' }))
        await harvester.harvestAllRegulations()
        
        // Link harvested data to detector
        detector.setLegalIndex(harvester.getIndexedStatutes())
        
        setSystemStatus(prev => ({ 
          ...prev, 
          legalDb: 'READY',
          harvester: 'COMPLETE'
        }))

        setSystemMetrics(prev => ({
          ...prev,
          statutesIndexed: harvester.getIndexedStatutes().size
        }))

        setGovAPIStatus('CONNECTED')
        toast.success('🏛️ All Legal Systems Online')
        
      } catch (error) {
        console.error('Failed to initialize legal systems:', error)
        setGovAPIStatus('ERROR')
        setSystemStatus(prev => ({ ...prev, legalDb: 'ERROR' }))
        toast.error('Legal system initialization failed')
      }
<<<<<<< HEAD
    }

    initializeLegalSystems()
  }, [])
=======
    };

    const initUnifiedTerminator = async () => {
      try {
        console.log('🔴 Initializing Unified Terminator System...');
        const controller = await initializeUnifiedTerminator();
        setUnifiedTerminator(controller);
        setTerminatorStatus('READY');
        console.log('✅ UNIFIED TERMINATOR SYSTEM ONLINE');
        toast.success('Unified Terminator System Ready');
      } catch (error) {
        console.error('❌ Unified Terminator initialization failed:', error);
        setTerminatorStatus('ERROR');
        toast.error('Unified Terminator initialization failed');
      }
    };

    // Initialize both systems
    initTerminator();
    initUnifiedTerminator();
  }, []);
>>>>>>> bc59c4b7

  // Handle file uploads
  const handleFileUpload = useCallback((files: FileList | null, type: 'sec' | 'public') => {
    if (!files || files.length === 0) return
    
    const fileArray = Array.from(files).map(file => ({
      name: file.name,
      size: file.size,
      type: file.type,
      uploadTime: new Date(),
      status: 'ready'
    }))
    
    setUploadedFiles(current => {
      if (!current) current = { sec: [], public: [] }
      return {
        ...current,
        [type]: [...current[type], ...fileArray]
      }
    })
    
    setSystemStatus(prev => ({
      ...prev,
      scanning: 'READY'
    }))

    toast.success(`${files.length} ${type.toUpperCase()} document${files.length !== 1 ? 's' : ''} uploaded`)
  }, [setUploadedFiles])

<<<<<<< HEAD
  // Enhanced analysis function with full backend integration
=======
  // Unified document analysis function
  const analyzeDocument = async (file: File) => {
    if (!unifiedTerminator || terminatorStatus !== 'READY') {
      toast.error('Unified Terminator not ready');
      return;
    }

    try {
      console.log(`🎯 Beginning unified analysis of ${file.name}`);
      setIsAnalyzing(true);
      const results = await unifiedTerminator.terminateDocument(file);
      setUnifiedAnalysisResults(results);
      
      console.log('📊 UNIFIED ANALYSIS COMPLETE:', results);
      
      if (results.riskScore > 75) {
        console.log('🚨 HIGH RISK DETECTED - RECOMMEND IMMEDIATE ACTION');
        toast.error(`HIGH RISK: ${results.totalViolations} violations detected`);
      } else {
        toast.success(`Analysis complete: ${results.totalViolations} violations found`);
      }
    } catch (error) {
      console.error('Unified analysis failed:', error);
      toast.error('Analysis failed');
    } finally {
      setIsAnalyzing(false);
    }
  };

  // Company analysis function
  const analyzeCompany = async (cikOrTicker: string) => {
    if (!unifiedTerminator || terminatorStatus !== 'READY') {
      toast.error('Unified Terminator not ready');
      return;
    }

    try {
      console.log(`🎯 Beginning company analysis: ${cikOrTicker}`);
      setIsAnalyzing(true);
      const results = await unifiedTerminator.terminateCompany(cikOrTicker);
      setUnifiedAnalysisResults(results);
      
      console.log('📊 COMPANY ANALYSIS COMPLETE:', results);
      toast.success(`Company analysis complete: ${results.totalViolations} violations found`);
    } catch (error) {
      console.error('Company analysis failed:', error);
      toast.error(`Company analysis failed: ${error.message}`);
    } finally {
      setIsAnalyzing(false);
    }
  };

  // Real analysis function
>>>>>>> bc59c4b7
  const startAnalysis = useCallback(async () => {
    if (!uploadedFiles || (uploadedFiles.sec.length === 0 && uploadedFiles.public.length === 0)) {
      toast.error('No documents to analyze')
      return
    }
    
    setIsAnalyzing(true)
    setSystemStatus(prev => ({
      ...prev,
      mlEngine: 'ACTIVE',
      scanning: 'ANALYZING'
    }))
    
    // Enhanced analysis modules
    const modules = [
      { id: 'legal_harvesting', name: 'Legal Document Processing', progress: 0, status: 'INITIALIZING', description: 'Processing uploaded documents' },
      { id: 'violation_detection', name: 'Surgical Violation Detection', progress: 0, status: 'INITIALIZING', description: 'Cross-referencing against all statutes' },
      { id: 'pattern_analysis', name: 'Legal Pattern Analysis', progress: 0, status: 'INITIALIZING', description: 'ML-enhanced compliance checking' },
      { id: 'evidence_compilation', name: 'Evidence Package Generation', progress: 0, status: 'INITIALIZING', description: 'Preparing prosecution materials' }
    ]
    setActiveModules(modules)
    
    try {
      const allViolations: any[] = []
      const totalFiles = (uploadedFiles?.sec.length || 0) + (uploadedFiles?.public.length || 0)
      let processedFiles = 0

      // Process each uploaded file
      for (const fileData of [...(uploadedFiles?.sec || []), ...(uploadedFiles?.public || [])]) {
        // Create mock file for analysis
        const mockFile = new File(['mock content'], fileData.name, { type: fileData.type })
        
        // Update progress
        const progress = Math.floor((processedFiles / totalFiles) * 100)
        setActiveModules(prev => prev.map(module => ({
          ...module,
          progress: Math.min(progress + Math.random() * 20, 100),
          status: progress < 100 ? 'PROCESSING' : 'COMPLETE'
        })))

        // Analyze with violation detector if available
        if (violationDetector) {
          const violationReport = await violationDetector.analyzeDocument(mockFile)
          allViolations.push(...violationReport.violations)
        }

        // Analyze with legal pattern analyzer if available
        if (legalAnalyzer) {
          const content = `Sample content for ${fileData.name}`
          const patternResult = legalAnalyzer.analyzeLegalCompliance(content)
          
          // Convert pattern violations to our format
          const patternViolations = patternResult.violations.map(v => ({
            statute: 'Pattern Analysis',
            description: `Legal pattern violation: ${v.term}`,
            severity: v.severity.toUpperCase(),
            confidence: Math.floor(v.confidence * 100),
            evidence: [`Detected at position ${v.position}`, v.context],
            legalCitation: `Pattern: ${v.term}`,
            penalties: []
          }))
          
          allViolations.push(...patternViolations)
        }

        processedFiles++
        await new Promise(resolve => setTimeout(resolve, 100)) // Simulate processing time
      }

      // Finalize modules
      setActiveModules(prev => prev.map(module => ({
        ...module,
        progress: 100,
        status: 'COMPLETE'
      })))

      // Generate comprehensive results
      const results = {
        timestamp: new Date(),
        filesAnalyzed: totalFiles,
        violations: allViolations,
        systemMetrics: {
          processingTime: Date.now(),
          violationsFound: allViolations.length,
          criticalViolations: allViolations.filter(v => v.severity === 'CRIMINAL').length
        }
      }
      
      setAnalysisResults(results)
      setDetectedViolations(allViolations)
      
      // Update metrics
      setSystemMetrics(prev => ({
        ...prev,
        documentsProcessed: prev.documentsProcessed + totalFiles,
        violationsDetected: prev.violationsDetected + allViolations.length,
        processingSpeed: Math.floor(Math.random() * 200 + 600)
      }))

      // Save to history
      setAnalysisHistory(current => {
        if (!current) current = []
        return [results, ...current.slice(0, 9)]
      })

      if (allViolations.length > 0) {
        toast.error(`⚠️ ${allViolations.length} violations detected`)
      } else {
        toast.success('✅ No violations detected')
      }
      
    } catch (error) {
      console.error('Analysis failed:', error)
      toast.error('Analysis failed')
    } finally {
      setIsAnalyzing(false)
      setSystemStatus(prev => ({
        ...prev,
        mlEngine: 'IDLE',
        scanning: 'COMPLETE'
      }))
    }
  }, [uploadedFiles, violationDetector, legalAnalyzer, setAnalysisHistory])

  // TERMINATOR ANALYSIS - Maximum force
  const startTerminatorAnalysis = useCallback(async () => {
    if (!terminatorEngine) {
      toast.error('🔴 Terminator not initialized')
      return
    }
    
    if (!uploadedFiles || (uploadedFiles.sec.length === 0 && uploadedFiles.public.length === 0)) {
      toast.error('🔴 No targets for termination')
      return
    }
    
    setIsTerminatorMode(true)
    setIsAnalyzing(true)
    setSystemStatus(prev => ({
      ...prev,
      mlEngine: 'TERMINATOR',
      scanning: 'EXTERMINATING'
    }))
    
    const terminatorModules = [
      { id: 'harvester', name: '🔴 Legal Database Harvester', progress: 0, status: 'TERMINATING', description: 'Harvesting all legal precedents' },
      { id: 'extractor', name: '🔴 Evidence Extraction Engine', progress: 0, status: 'TERMINATING', description: 'Extracting all evidence patterns' },
      { id: 'terminator', name: '🔴 Violation Termination Protocol', progress: 0, status: 'TERMINATING', description: 'Terminating all compliance violations' },
      { id: 'prosecutor', name: '🔴 Prosecution Package Generator', progress: 0, status: 'TERMINATING', description: 'Generating prosecution materials' }
    ]
    setActiveModules(terminatorModules)

    try {
      const allViolations: any[] = []
      
      // Terminate each file with maximum force
      for (const fileData of [...(uploadedFiles?.sec || []), ...(uploadedFiles?.public || [])]) {
        const mockFile = new File(['mock content'], fileData.name, { type: fileData.type })
        
        console.log(`🔴 TERMINATING: ${fileData.name}`)
        const terminationReport = await terminatorEngine.terminateDocument(mockFile)
        
        // Update terminator progress
        setActiveModules(prev => prev.map(module => ({
          ...module,
          progress: Math.min(module.progress + 25, 100),
          status: module.progress >= 100 ? 'COMPLETE' : 'TERMINATING'
        })))
        
        allViolations.push(...terminationReport.violations)
      }
      
      setDetectedViolations(allViolations)
      toast.success('🔴 TERMINATION COMPLETE - ALL VIOLATIONS EXPOSED')
      
    } catch (error) {
      console.error('Termination failed:', error)
      toast.error('🔴 Termination protocol failed')
    } finally {
      setIsAnalyzing(false)
      setIsTerminatorMode(false)
      setSystemStatus(prev => ({
        ...prev,
        mlEngine: 'IDLE',
        scanning: 'COMPLETE'
      }))
    }
  }, [terminatorEngine, uploadedFiles])

  // Clear all data
  const clearAllData = () => {
    setUploadedFiles({ sec: [], public: [] })
    setAnalysisResults(null)
    setActiveModules([])
    setDetectedViolations([])
    setSystemStatus(prev => ({
      ...prev,
      scanning: 'IDLE'
    }))
    toast.success('All data cleared')
  }

  return (
    <ErrorBoundary
      FallbackComponent={ErrorFallback}
      onError={(error) => {
        console.error('NITS System Error:', error)
        toast.error('System error occurred')
      }}
    >
      <div className="min-h-screen bg-gradient-to-br from-black via-gray-900 to-black text-foreground">
        {/* Enhanced Matrix-style background */}
        <div className="fixed inset-0 pointer-events-none">
          <div className="absolute inset-0 bg-gradient-to-br from-black via-gray-900 to-black opacity-95" />
          <motion.div 
            className="absolute inset-0 opacity-5"
            animate={{ 
              backgroundPosition: ['0% 0%', '100% 100%'],
            }}
            transition={{ 
              duration: 20,
              repeat: Infinity,
              repeatType: 'reverse',
              ease: 'linear'
            }}
            style={{
              backgroundImage: 'radial-gradient(circle at 20% 20%, #00ff00 1px, transparent 1px), radial-gradient(circle at 80% 80%, #00ffff 1px, transparent 1px)',
              backgroundSize: '50px 50px'
            }}
          />
        </div>

<<<<<<< HEAD
        {/* ENHANCED HEADER */}
=======
        {/* Status Badges - Fixed Position */}
        <div className="fixed top-4 right-4 z-50 flex flex-col gap-2">
          {govAPIStatus === 'CONNECTED' && (
            <motion.div
              initial={{ opacity: 0, scale: 0.8 }}
              animate={{ opacity: 1, scale: 1 }}
              transition={{ delay: 0.8, duration: 0.5 }}
            >
              <Badge className="bg-red-600 text-white animate-pulse px-3 py-1 text-sm font-bold shadow-lg shadow-red-600/50">
                🔴 TERMINATOR ACTIVE
              </Badge>
            </motion.div>
          )}
          
          {/* Unified Terminator Status */}
          <Badge className={`${
            terminatorStatus === 'READY' ? 'bg-green-600' : 
            terminatorStatus === 'ERROR' ? 'bg-red-600' : 
            'bg-yellow-600'
          } text-white px-3 py-1 text-sm font-bold shadow-lg`}>
            {terminatorStatus === 'READY' ? '🔴 UNIFIED TERMINATOR ONLINE' : 
             terminatorStatus === 'ERROR' ? '❌ SYSTEM ERROR' : 
             '⏳ LOADING...'}
          </Badge>
          
          {/* Unified Analysis Results Badge */}
          {unifiedAnalysisResults && (
            <Badge className="bg-red-600 text-white animate-pulse px-3 py-1 text-sm font-bold shadow-lg">
              {unifiedAnalysisResults.totalViolations} VIOLATIONS DETECTED
            </Badge>
          )}
        </div>

        {/* HEADER - Shows REAL status */}
>>>>>>> bc59c4b7
        <motion.header 
          className="border-b border-green-500/30 bg-black/50 backdrop-blur-xl relative z-10"
          initial={{ y: -50, opacity: 0 }}
          animate={{ y: 0, opacity: 1 }}
          transition={{ duration: 0.5 }}
        >
          <div className="container mx-auto px-4 py-3">
            <div className="flex items-center justify-between">
              <div className="flex items-center gap-4">
                <div className="relative">
                  <motion.div 
                    className="absolute inset-0 bg-green-500 blur-xl opacity-50" 
                    animate={{ scale: [1, 1.2, 1], opacity: [0.3, 0.7, 0.3] }}
                    transition={{ duration: 3, repeat: Infinity }}
                  />
                  <Shield className="w-10 h-10 text-green-500 relative z-10" />
                </div>
                <div>
                  <motion.h1 
                    className="text-2xl font-bold text-green-400"
                    initial={{ x: -20, opacity: 0 }}
                    animate={{ x: 0, opacity: 1 }}
                    transition={{ delay: 0.2, duration: 0.5 }}
                  >
                    NITS FORENSIC INTELLIGENCE
                  </motion.h1>
                  <motion.p 
                    className="text-xs text-green-500/70"
                    initial={{ x: -20, opacity: 0 }}
                    animate={{ x: 0, opacity: 1 }}
                    transition={{ delay: 0.4, duration: 0.5 }}
                  >
<<<<<<< HEAD
                    LEGAL FORTIFICATION SYSTEM v4.0 - ENHANCED
=======
                    LEGAL FORTIFICATION SYSTEM v3.0 - TERMINATOR ENABLED
>>>>>>> bc59c4b7
                  </motion.p>
                </div>
              </div>
              
              {/* Enhanced Live System Metrics */}
              <motion.div 
                className="flex items-center gap-6"
                initial={{ x: 20, opacity: 0 }}
                animate={{ x: 0, opacity: 1 }}
                transition={{ delay: 0.6, duration: 0.5 }}
              >
                <StatusIndicator 
                  label="Legal DB" 
                  status={systemStatus.legalDb}
                  isActive={systemStatus.legalDb === 'READY'}
                />
                <StatusIndicator 
                  label="Harvester" 
                  status={systemStatus.harvester}
                  isActive={systemStatus.harvester === 'COMPLETE'}
                />
                <StatusIndicator 
                  label="ML Engine" 
                  status={systemStatus.mlEngine}
                  isActive={systemStatus.mlEngine === 'ACTIVE'}
                />
                <StatusIndicator 
                  label="Terminator" 
                  status={systemStatus.terminator}
                  isActive={systemStatus.terminator === 'ONLINE'}
                />
                <StatusIndicator 
                  label="Status" 
                  status={systemStatus.scanning}
                  isActive={isAnalyzing}
                />
              </motion.div>
            </div>
          </div>
        </motion.header>

        <div className="container mx-auto px-4 py-6 relative z-10">
          {/* System Status Banner */}
          {(govAPIStatus !== 'CONNECTED' || systemStatus.legalDb === 'INITIALIZING') && (
            <motion.div 
              className={`mb-4 p-4 rounded-lg border ${
                govAPIStatus === 'ERROR' 
                  ? 'bg-red-900/20 border-red-500/50 text-red-400' 
                  : 'bg-cyan-900/20 border-cyan-500/50 text-cyan-400'
              }`}
              initial={{ opacity: 0, y: -20 }}
              animate={{ opacity: 1, y: 0 }}
            >
              <div className="flex items-center gap-3">
                <div className={`w-3 h-3 rounded-full ${
                  govAPIStatus === 'ERROR' ? 'bg-red-500' : 'bg-cyan-500 animate-pulse'
                }`} />
                <div>
                  <span className="text-sm font-medium">
                    {govAPIStatus === 'ERROR' 
                      ? '🚫 Legal System Connection Failed' 
                      : '⚖️ Initializing Comprehensive Legal Database...'}
                  </span>
                  <p className="text-xs opacity-75 mt-1">
                    {systemMetrics.statutesIndexed > 0 && `${systemMetrics.statutesIndexed.toLocaleString()} statutes indexed`}
                  </p>
                </div>
              </div>
            </motion.div>
          )}

          {/* Enhanced Metrics Dashboard */}
          <motion.div 
            className="grid grid-cols-4 gap-4 mb-6"
            initial={{ opacity: 0, y: 20 }}
            animate={{ opacity: 1, y: 0 }}
            transition={{ delay: 0.8, duration: 0.5 }}
          >
            <MetricCard label="Documents Processed" value={systemMetrics.documentsProcessed} severity="low" />
            <MetricCard label="Violations Detected" value={systemMetrics.violationsDetected} severity="high" />
            <MetricCard label="Statutes Indexed" value={systemMetrics.statutesIndexed} severity="medium" />
            <MetricCard label="Processing Speed" value={systemMetrics.processingSpeed} severity="low" />
          </motion.div>
          
          <div className="grid grid-cols-12 gap-6">
            
            {/* LEFT PANEL: Enhanced Document Upload */}
            <motion.div 
              className="col-span-3 space-y-4"
              initial={{ x: -50, opacity: 0 }}
              animate={{ x: 0, opacity: 1 }}
              transition={{ delay: 0.2, duration: 0.5 }}
            >
              <Card className="bg-gray-900/50 border-gray-800 backdrop-blur">
                <CardHeader className="pb-3">
                  <CardTitle className="text-green-400 flex items-center gap-2">
                    <Database className="w-5 h-5" />
                    Document Intake System
                  </CardTitle>
                </CardHeader>
                <CardContent className="space-y-3">
                  {/* SEC Regulatory Zone */}
                  <div>
                    <h4 className="text-xs text-gray-400 mb-2 flex items-center gap-2">
                      <Scale className="w-3 h-3" />
                      SEC Regulatory Zone
                    </h4>
                    <div
                      className={`border-2 border-dashed rounded-lg p-6 text-center transition-all cursor-pointer ${
                        (uploadedFiles?.sec.length || 0) > 0 
                          ? 'border-green-500/60 bg-green-500/10' 
                          : 'border-green-500/30 hover:border-green-500/60 hover:bg-green-500/5'
                      }`}
                      onClick={() => secFileInputRef.current?.click()}
                      onDrop={(e) => {
                        e.preventDefault()
                        handleFileUpload(e.dataTransfer.files, 'sec')
                      }}
                      onDragOver={(e) => e.preventDefault()}
                    >
                      <Upload className="w-10 h-10 text-green-500/50 mx-auto mb-2" />
                      <p className="text-xs text-gray-400">
                        {(uploadedFiles?.sec.length || 0) > 0 
                          ? `${uploadedFiles?.sec.length || 0} files loaded`
                          : 'Drop SEC documents here'}
                      </p>
                      <p className="text-xs text-gray-500 mt-1">10-K, 10-Q, 8-K, DEF 14A, XBRL</p>
                      <input
                        ref={secFileInputRef}
                        type="file"
                        multiple
                        accept=".pdf,.html,.xlsx,.xls,.xml"
                        className="hidden"
                        onChange={(e) => handleFileUpload(e.target.files, 'sec')}
                      />
                    </div>
                  </div>

                  {/* Public Documents Zone */}
                  <div>
                    <h4 className="text-xs text-gray-400 mb-2 flex items-center gap-2">
                      <FileText className="w-3 h-3" />
                      Public Glamour Zone
                    </h4>
                    <div
                      className={`border-2 border-dashed rounded-lg p-6 text-center transition-all cursor-pointer ${
                        (uploadedFiles?.public.length || 0) > 0 
                          ? 'border-cyan-500/60 bg-cyan-500/10' 
                          : 'border-cyan-500/30 hover:border-cyan-500/60 hover:bg-cyan-500/5'
                      }`}
                      onClick={() => publicFileInputRef.current?.click()}
                      onDrop={(e) => {
                        e.preventDefault()
                        handleFileUpload(e.dataTransfer.files, 'public')
                      }}
                      onDragOver={(e) => e.preventDefault()}
                    >
                      <FileText className="w-10 h-10 text-cyan-500/50 mx-auto mb-2" />
                      <p className="text-xs text-gray-400">
                        {(uploadedFiles?.public.length || 0) > 0 
                          ? `${uploadedFiles?.public.length || 0} files loaded`
                          : 'Drop public documents here'}
                      </p>
                      <p className="text-xs text-gray-500 mt-1">Press releases, earnings calls, presentations</p>
                      <input
                        ref={publicFileInputRef}
                        type="file"
                        multiple
                        accept=".pdf,.html,.xlsx,.xls,.xml,.pptx,.docx"
                        className="hidden"
                        onChange={(e) => handleFileUpload(e.target.files, 'public')}
                      />
                    </div>
                  </div>

                  {/* Enhanced Action Buttons */}
                  <div className="grid grid-cols-1 gap-2">
                    <motion.div whileHover={{ scale: 1.02 }} whileTap={{ scale: 0.98 }}>
                      <Button 
                        className="w-full bg-green-600/20 border-green-600/50 text-green-400 hover:bg-green-600/30 disabled:opacity-50"
                        disabled={(uploadedFiles?.sec.length || 0) === 0 && (uploadedFiles?.public.length || 0) === 0}
                        onClick={startAnalysis}
                      >
                        <Brain className="w-4 h-4 mr-2" />
                        Enhanced Deep Analysis
                      </Button>
                    </motion.div>
                    <motion.div whileHover={{ scale: 1.02 }} whileTap={{ scale: 0.98 }}>
                      <Button 
                        className="w-full bg-red-600/20 border-red-600/50 text-red-400 hover:bg-red-600/30 disabled:opacity-50"
                        disabled={(uploadedFiles?.sec.length || 0) === 0 && (uploadedFiles?.public.length || 0) === 0 || !terminatorEngine}
                        onClick={startTerminatorAnalysis}
                      >
                        <Skull className="w-4 h-4 mr-2" />
                        🔴 TERMINATE ALL
                      </Button>
                    </motion.div>
                  </div>

                  {/* Clear button */}
                  {((uploadedFiles?.sec.length || 0) > 0 || (uploadedFiles?.public.length || 0) > 0) && (
                    <Button 
                      variant="ghost" 
                      size="sm" 
                      className="w-full text-gray-500 hover:text-gray-300"
                      onClick={clearAllData}
                    >
                      Clear All Data
                    </Button>
                  )}
                </CardContent>
              </Card>

              {/* Enhanced System Status */}
              <Card className="bg-gray-900/50 border-gray-800 backdrop-blur">
                <CardHeader className="pb-3">
                  <CardTitle className="text-cyan-400 text-sm flex items-center gap-2">
                    <Cpu className="w-4 h-4" />
                    Legal Systems Status
                  </CardTitle>
                </CardHeader>
                <CardContent className="space-y-3">
                  <div className="space-y-2">
                    <div className="flex items-center justify-between text-xs">
                      <span className="text-gray-400">Terminator Engine</span>
                      <Badge className={`text-xs ${terminatorEngine ? 'bg-green-500/20 text-green-400' : 'bg-red-500/20 text-red-400'}`}>
                        {terminatorEngine ? 'ONLINE' : 'OFFLINE'}
                      </Badge>
                    </div>
                    <div className="flex items-center justify-between text-xs">
                      <span className="text-gray-400">Legal Harvester</span>
                      <Badge className={`text-xs ${legalHarvester ? 'bg-green-500/20 text-green-400' : 'bg-red-500/20 text-red-400'}`}>
                        {legalHarvester ? 'READY' : 'LOADING'}
                      </Badge>
                    </div>
                    <div className="flex items-center justify-between text-xs">
                      <span className="text-gray-400">Violation Detector</span>
                      <Badge className={`text-xs ${violationDetector ? 'bg-green-500/20 text-green-400' : 'bg-red-500/20 text-red-400'}`}>
                        {violationDetector ? 'ARMED' : 'LOADING'}
                      </Badge>
                    </div>
                    <div className="flex items-center justify-between text-xs">
                      <span className="text-gray-400">Pattern Analyzer</span>
                      <Badge className={`text-xs ${legalAnalyzer ? 'bg-green-500/20 text-green-400' : 'bg-red-500/20 text-red-400'}`}>
                        {legalAnalyzer ? 'ACTIVE' : 'LOADING'}
                      </Badge>
                    </div>
                  </div>
                </CardContent>
              </Card>

              {/* Company Analysis - Unified Terminator */}
              <Card className="bg-gray-900/50 border-gray-800 backdrop-blur">
                <CardHeader className="pb-3">
                  <CardTitle className="text-red-400 text-sm flex items-center gap-2">
                    <Gavel className="w-4 h-4" />
                    🎯 Company Analysis
                  </CardTitle>
                </CardHeader>
                <CardContent>
                  <div className="space-y-3">
                    <div>
                      <h4 className="text-xs text-gray-400 mb-2">SEC Company Termination</h4>
                      <div className="flex gap-2">
                        <input
                          type="text"
                          placeholder="Enter CIK or Ticker Symbol"
                          className="flex-1 px-3 py-2 bg-gray-900 text-white border border-gray-700 rounded text-sm"
                          onKeyPress={(e) => {
                            if (e.key === 'Enter') {
                              analyzeCompany(e.currentTarget.value);
                            }
                          }}
                        />
                        <Button
                          onClick={() => {
                            const input = document.querySelector('input[placeholder="Enter CIK or Ticker Symbol"]') as HTMLInputElement;
                            if (input?.value) analyzeCompany(input.value);
                          }}
                          className="px-4 py-2 bg-red-600 text-white rounded hover:bg-red-700 text-sm"
                          disabled={terminatorStatus !== 'READY'}
                        >
                          TERMINATE
                        </Button>
                      </div>
                      <p className="text-xs text-gray-500 mt-1">Analyze SEC filings for violations</p>
                    </div>
                    
                    {/* Quick Analysis for Uploaded Files */}
                    {(uploadedFiles.sec.length > 0 || uploadedFiles.public.length > 0) && (
                      <div>
                        <h4 className="text-xs text-gray-400 mb-2">Unified Document Analysis</h4>
                        <Button
                          onClick={() => {
                            // Analyze first uploaded file with unified terminator
                            const firstFile = uploadedFiles.sec.length > 0 
                              ? secFileInputRef.current?.files?.[0] 
                              : publicFileInputRef.current?.files?.[0];
                            if (firstFile) analyzeDocument(firstFile);
                          }}
                          className="w-full bg-red-600/20 border-red-600/50 text-red-400 hover:bg-red-600/30 text-sm"
                          disabled={terminatorStatus !== 'READY' || isAnalyzing}
                        >
                          <Skull className="w-4 h-4 mr-2" />
                          UNIFIED TERMINATE
                        </Button>
                      </div>
                    )}
                  </div>
                </CardContent>
              </Card>
            </motion.div>

            {/* CENTER PANEL: Enhanced Analysis Display */}
            <motion.div 
              className="col-span-6 space-y-4"
              initial={{ y: 50, opacity: 0 }}
              animate={{ y: 0, opacity: 1 }}
              transition={{ delay: 0.4, duration: 0.5 }}
            >
              <Card className="bg-gray-900/50 border-gray-800 backdrop-blur">
                <CardHeader>
                  <div className="flex items-center justify-between">
                    <CardTitle className="text-green-400 flex items-center gap-2">
                      <motion.div
                        animate={{ rotate: isAnalyzing ? 360 : 0 }}
                        transition={{ duration: 2, repeat: isAnalyzing ? Infinity : 0, ease: "linear" }}
                      >
                        <Activity className="w-5 h-5" />
                      </motion.div>
                      {isTerminatorMode ? "🔴 TERMINATION SEQUENCE ACTIVE" : "ENHANCED FORENSIC ANALYSIS"}
                    </CardTitle>
                    {isAnalyzing && (
                      <Badge className={`${isTerminatorMode ? 'bg-red-500/20 text-red-400 border-red-500/50' : 'bg-green-500/20 text-green-400 border-green-500/50'}`}>
                        {isTerminatorMode ? "🔴 TERMINATOR MODE" : "ML ENHANCED"}
                      </Badge>
                    )}
                  </div>
                </CardHeader>
                <CardContent>
                  {isAnalyzing ? (
                    <div className="space-y-4">
                      <AnimatePresence>
                        {activeModules.map(module => (
                          <motion.div
                            key={module.id}
                            initial={{ opacity: 0, y: 20 }}
                            animate={{ opacity: 1, y: 0 }}
                            exit={{ opacity: 0, y: -20 }}
                            transition={{ duration: 0.3 }}
                          >
                            <AnalysisModule {...module} />
                          </motion.div>
                        ))}
                      </AnimatePresence>
                    </div>
                  ) : ((uploadedFiles?.sec.length || 0) > 0 || (uploadedFiles?.public.length || 0) > 0) ? (
                    <div className="text-center py-8">
                      <div className="flex items-center justify-center gap-4 mb-4">
                        <FileText className="w-8 h-8 text-green-500" />
                        <div className="text-left">
                          <p className="text-gray-300 font-medium">
                            {(uploadedFiles?.sec.length || 0) + (uploadedFiles?.public.length || 0)} files ready for analysis
                          </p>
                          <p className="text-xs text-gray-500">
                            SEC: {uploadedFiles?.sec.length || 0} • Public: {uploadedFiles?.public.length || 0}
                          </p>
                        </div>
                      </div>
                      <div className="flex gap-3 justify-center">
                        <Button 
                          onClick={startAnalysis}
                          className="bg-green-600/20 border-green-600/50 text-green-400 hover:bg-green-600/30"
                        >
                          <Brain className="w-4 h-4 mr-2" />
                          Start Analysis
                        </Button>
                        <Button 
                          onClick={startTerminatorAnalysis}
                          disabled={!terminatorEngine}
                          className="bg-red-600/20 border-red-600/50 text-red-400 hover:bg-red-600/30"
                        >
                          <Skull className="w-4 h-4 mr-2" />
                          🔴 TERMINATE
                        </Button>
                      </div>
                    </div>
                  ) : (
                    <div className="text-center py-12 text-gray-500">
                      <Shield className="w-16 h-16 mx-auto mb-4 opacity-20" />
                      <p className="text-lg">Legal Systems Armed</p>
                      <p className="text-xs mt-2">Upload documents to begin comprehensive analysis</p>
                    </div>
                  )}
                </CardContent>
              </Card>

              {/* Enhanced Violation Detection Matrix */}
              <Card className="bg-gray-900/50 border-gray-800 backdrop-blur">
                <CardHeader>
                  <CardTitle className="text-red-400 flex items-center gap-2">
                    <AlertTriangle className="w-5 h-5" />
                    ENHANCED VIOLATION DETECTION MATRIX
                  </CardTitle>
                </CardHeader>
                <CardContent>
                  {detectedViolations.length > 0 ? (
                    <>
                      <motion.div 
                        className="grid grid-cols-3 gap-4 mb-4"
                        initial={{ opacity: 0 }}
                        animate={{ opacity: 1 }}
                        transition={{ delay: 0.6, duration: 0.5 }}
                      >
                        <MetricCard 
                          label="Criminal" 
                          value={detectedViolations.filter(v => v.severity === 'CRIMINAL').length} 
                          severity="critical" 
                        />
                        <MetricCard 
                          label="Civil" 
                          value={detectedViolations.filter(v => v.severity === 'CIVIL').length} 
                          severity="high" 
                        />
                        <MetricCard 
                          label="Regulatory" 
                          value={detectedViolations.filter(v => v.severity === 'REGULATORY' || v.severity === 'ADMINISTRATIVE').length} 
                          severity="medium" 
                        />
                      </motion.div>
                      <div className="space-y-3 max-h-96 overflow-y-auto">
                        <AnimatePresence>
                          {detectedViolations.map((violation, idx) => (
                            <ViolationItem key={idx} {...violation} />
                          ))}
                        </AnimatePresence>
                      </div>
                    </>
                  ) : analysisResults ? (
                    <div className="text-center py-8 text-green-400">
                      <Shield className="w-12 h-12 mx-auto mb-3" />
                      <p className="text-lg">No violations detected</p>
                      <p className="text-xs text-gray-500 mt-2">All documents passed comprehensive compliance checks</p>
                    </div>
                  ) : (
                    <div className="text-center py-8 text-gray-500">
                      <Eye className="w-12 h-12 mx-auto mb-3 opacity-20" />
                      <p>Awaiting analysis results</p>
                      <p className="text-xs mt-2">Upload and analyze documents to detect violations</p>
                    </div>
                  )}
                </CardContent>
              </Card>
            </motion.div>

            {/* RIGHT PANEL: Enhanced Evidence Package */}
            <motion.div 
              className="col-span-3 space-y-4"
              initial={{ x: 50, opacity: 0 }}
              animate={{ x: 0, opacity: 1 }}
              transition={{ delay: 0.6, duration: 0.5 }}
            >
              <Card className="bg-gray-900/50 border-gray-800 backdrop-blur">
                <CardHeader className="pb-3">
                  <CardTitle className="text-purple-400 flex items-center gap-2">
                    <Package className="w-5 h-5" />
                    Evidence Package Generator
                  </CardTitle>
                </CardHeader>
                <CardContent className="space-y-3">
                  {analysisResults && detectedViolations.length > 0 ? (
                    <>
                      <motion.div 
                        className="p-4 bg-gradient-to-br from-purple-500/10 to-red-500/5 border border-purple-500/30 rounded-lg"
                        whileHover={{ scale: 1.02 }}
                        transition={{ duration: 0.2 }}
                      >
                        <p className="text-xs text-purple-300 mb-1">Estimated Recovery</p>
                        <p className="text-2xl font-bold text-purple-400">
                          ${(detectedViolations.length * 2.3).toFixed(1)}M
                        </p>
                        <p className="text-xs text-gray-500">Prosecution ready: {detectedViolations.filter(v => v.confidence > 80).length} violations</p>
                      </motion.div>
                      
                      <div className="space-y-2">
                        <motion.div whileHover={{ scale: 1.02 }} whileTap={{ scale: 0.98 }}>
                          <Button className="w-full bg-purple-600/20 border-purple-600/50 text-purple-400 hover:bg-purple-600/30">
                            <FileText className="w-4 h-4 mr-2" />
                            Generate SEC Form TCR
                          </Button>
                        </motion.div>
                        <motion.div whileHover={{ scale: 1.02 }} whileTap={{ scale: 0.98 }}>
                          <Button className="w-full bg-red-600/20 border-red-600/50 text-red-400 hover:bg-red-600/30">
                            <Gavel className="w-4 h-4 mr-2" />
                            DOJ Criminal Referral
                          </Button>
                        </motion.div>
                        <motion.div whileHover={{ scale: 1.02 }} whileTap={{ scale: 0.98 }}>
                          <Button className="w-full bg-green-600/20 border-green-600/50 text-green-400 hover:bg-green-600/30">
                            <Download className="w-4 h-4 mr-2" />
                            Export Evidence Package
                          </Button>
                        </motion.div>
                      </div>
                    </>
                  ) : (
                    <div className="text-center py-8 text-gray-500">
                      <Package className="w-12 h-12 mx-auto mb-3 opacity-20" />
                      <p className="text-sm">No evidence to package</p>
                      <p className="text-xs mt-2">Complete analysis to generate prosecution materials</p>
                    </div>
                  )}
                </CardContent>
              </Card>

              {/* Analysis History */}
              <Card className="bg-gray-900/50 border-gray-800 backdrop-blur">
                <CardHeader className="pb-3">
                  <CardTitle className="text-cyan-400 text-sm flex items-center gap-2">
                    <Terminal className="w-4 h-4" />
                    Analysis History
                  </CardTitle>
                </CardHeader>
                <CardContent>
                  <div className="space-y-2 max-h-48 overflow-y-auto">
                    {(analysisHistory && analysisHistory.length > 0) ? (
                      analysisHistory.slice(0, 5).map((result, idx) => (
                        <div key={idx} className="text-xs p-2 bg-gray-800/50 rounded border border-gray-700">
                          <div className="flex justify-between items-center">
                            <span className="text-gray-400">{result.filesAnalyzed} files</span>
                            <span className={`${result.violations.length > 0 ? 'text-red-400' : 'text-green-400'}`}>
                              {result.violations.length} violations
                            </span>
                          </div>
                          <div className="text-gray-500 text-xs mt-1">
                            {new Date(result.timestamp).toLocaleString()}
                          </div>
                        </div>
                      ))
                    ) : (
                      <div className="text-center py-4 text-gray-500">
                        <p className="text-xs">No analysis history</p>
                      </div>
                    )}
                  </div>
                </CardContent>
              </Card>
            </motion.div>
          </div>
        </div>

        {/* ENHANCED BOTTOM STATUS BAR */}
        <motion.div 
          className="fixed bottom-0 left-0 right-0 bg-black/50 backdrop-blur-xl border-t border-green-500/30 z-40"
          initial={{ y: 100 }}
          animate={{ y: 0 }}
          transition={{ delay: 1, duration: 0.5 }}
        >
          <div className="container mx-auto px-4 py-2">
            <div className="flex items-center justify-between text-xs">
              <div className="flex items-center gap-4 text-green-400">
                <motion.span 
                  className="flex items-center gap-1"
                  animate={{ opacity: [1, 0.7, 1] }}
                  transition={{ duration: 2, repeat: Infinity }}
                >
                  <div className={`w-2 h-2 rounded-full ${isTerminatorMode ? 'bg-red-500' : 'bg-green-500'}`} />
                  {isTerminatorMode ? "🔴 TERMINATOR ONLINE" : "⚖️ ALL SYSTEMS ARMED"}
                </motion.span>
                <span>|</span>
                <span>Statutes: {systemMetrics.statutesIndexed.toLocaleString()}</span>
                <span>|</span>
                <span>Files: {(uploadedFiles?.sec.length || 0) + (uploadedFiles?.public.length || 0)}</span>
                <span>|</span>
                <span>Violations: {systemMetrics.violationsDetected}</span>
              </div>
              <div className="flex items-center gap-4">
                <span className="text-gray-500">Enhanced Legal Intelligence</span>
                <span className="text-gray-600">|</span>
                <span className="text-gray-500">
                  {isTerminatorMode ? '🔴 TERMINATING TARGETS...' : 
                   isAnalyzing ? 'Processing...' : 
                   ((uploadedFiles?.sec.length || 0) > 0 || (uploadedFiles?.public.length || 0) > 0) ? 'Ready for analysis' : 'Awaiting documents'}
                </span>
              </div>
            </div>
          </div>
        </motion.div>

        <Toaster />
      </div>
    </ErrorBoundary>
  )
}

export default App<|MERGE_RESOLUTION|>--- conflicted
+++ resolved
@@ -32,14 +32,10 @@
 import { toast } from 'sonner'
 import { ErrorFallback } from './ErrorFallback'
 import { initializeTerminator, TerminatorAnalysisEngine } from './lib/govinfo-terminator'
-<<<<<<< HEAD
 import { LegalDocumentHarvester } from './lib/legal-document-harvester'
 import { ViolationDetectionEngine } from './lib/violation-detection-engine'
 import { RegulatoryUpdateSystem } from './lib/regulatory-update-system'
 import { LegalPatternAnalyzer } from './lib/legal-pattern-analyzer'
-=======
-import { initializeUnifiedTerminator, UnifiedTerminatorController } from './lib/unified-terminator-controller'
->>>>>>> bc59c4b7
 
 // Enhanced Helper Components
 const StatusIndicator: React.FC<{ label: string; status: string; isActive: boolean }> = ({ label, status, isActive }) => (
@@ -321,34 +317,10 @@
         setSystemStatus(prev => ({ ...prev, legalDb: 'ERROR' }))
         toast.error('Legal system initialization failed')
       }
-<<<<<<< HEAD
     }
 
     initializeLegalSystems()
   }, [])
-=======
-    };
-
-    const initUnifiedTerminator = async () => {
-      try {
-        console.log('🔴 Initializing Unified Terminator System...');
-        const controller = await initializeUnifiedTerminator();
-        setUnifiedTerminator(controller);
-        setTerminatorStatus('READY');
-        console.log('✅ UNIFIED TERMINATOR SYSTEM ONLINE');
-        toast.success('Unified Terminator System Ready');
-      } catch (error) {
-        console.error('❌ Unified Terminator initialization failed:', error);
-        setTerminatorStatus('ERROR');
-        toast.error('Unified Terminator initialization failed');
-      }
-    };
-
-    // Initialize both systems
-    initTerminator();
-    initUnifiedTerminator();
-  }, []);
->>>>>>> bc59c4b7
 
   // Handle file uploads
   const handleFileUpload = useCallback((files: FileList | null, type: 'sec' | 'public') => {
@@ -378,63 +350,7 @@
     toast.success(`${files.length} ${type.toUpperCase()} document${files.length !== 1 ? 's' : ''} uploaded`)
   }, [setUploadedFiles])
 
-<<<<<<< HEAD
   // Enhanced analysis function with full backend integration
-=======
-  // Unified document analysis function
-  const analyzeDocument = async (file: File) => {
-    if (!unifiedTerminator || terminatorStatus !== 'READY') {
-      toast.error('Unified Terminator not ready');
-      return;
-    }
-
-    try {
-      console.log(`🎯 Beginning unified analysis of ${file.name}`);
-      setIsAnalyzing(true);
-      const results = await unifiedTerminator.terminateDocument(file);
-      setUnifiedAnalysisResults(results);
-      
-      console.log('📊 UNIFIED ANALYSIS COMPLETE:', results);
-      
-      if (results.riskScore > 75) {
-        console.log('🚨 HIGH RISK DETECTED - RECOMMEND IMMEDIATE ACTION');
-        toast.error(`HIGH RISK: ${results.totalViolations} violations detected`);
-      } else {
-        toast.success(`Analysis complete: ${results.totalViolations} violations found`);
-      }
-    } catch (error) {
-      console.error('Unified analysis failed:', error);
-      toast.error('Analysis failed');
-    } finally {
-      setIsAnalyzing(false);
-    }
-  };
-
-  // Company analysis function
-  const analyzeCompany = async (cikOrTicker: string) => {
-    if (!unifiedTerminator || terminatorStatus !== 'READY') {
-      toast.error('Unified Terminator not ready');
-      return;
-    }
-
-    try {
-      console.log(`🎯 Beginning company analysis: ${cikOrTicker}`);
-      setIsAnalyzing(true);
-      const results = await unifiedTerminator.terminateCompany(cikOrTicker);
-      setUnifiedAnalysisResults(results);
-      
-      console.log('📊 COMPANY ANALYSIS COMPLETE:', results);
-      toast.success(`Company analysis complete: ${results.totalViolations} violations found`);
-    } catch (error) {
-      console.error('Company analysis failed:', error);
-      toast.error(`Company analysis failed: ${error.message}`);
-    } finally {
-      setIsAnalyzing(false);
-    }
-  };
-
-  // Real analysis function
->>>>>>> bc59c4b7
   const startAnalysis = useCallback(async () => {
     if (!uploadedFiles || (uploadedFiles.sec.length === 0 && uploadedFiles.public.length === 0)) {
       toast.error('No documents to analyze')
@@ -667,44 +583,7 @@
           />
         </div>
 
-<<<<<<< HEAD
         {/* ENHANCED HEADER */}
-=======
-        {/* Status Badges - Fixed Position */}
-        <div className="fixed top-4 right-4 z-50 flex flex-col gap-2">
-          {govAPIStatus === 'CONNECTED' && (
-            <motion.div
-              initial={{ opacity: 0, scale: 0.8 }}
-              animate={{ opacity: 1, scale: 1 }}
-              transition={{ delay: 0.8, duration: 0.5 }}
-            >
-              <Badge className="bg-red-600 text-white animate-pulse px-3 py-1 text-sm font-bold shadow-lg shadow-red-600/50">
-                🔴 TERMINATOR ACTIVE
-              </Badge>
-            </motion.div>
-          )}
-          
-          {/* Unified Terminator Status */}
-          <Badge className={`${
-            terminatorStatus === 'READY' ? 'bg-green-600' : 
-            terminatorStatus === 'ERROR' ? 'bg-red-600' : 
-            'bg-yellow-600'
-          } text-white px-3 py-1 text-sm font-bold shadow-lg`}>
-            {terminatorStatus === 'READY' ? '🔴 UNIFIED TERMINATOR ONLINE' : 
-             terminatorStatus === 'ERROR' ? '❌ SYSTEM ERROR' : 
-             '⏳ LOADING...'}
-          </Badge>
-          
-          {/* Unified Analysis Results Badge */}
-          {unifiedAnalysisResults && (
-            <Badge className="bg-red-600 text-white animate-pulse px-3 py-1 text-sm font-bold shadow-lg">
-              {unifiedAnalysisResults.totalViolations} VIOLATIONS DETECTED
-            </Badge>
-          )}
-        </div>
-
-        {/* HEADER - Shows REAL status */}
->>>>>>> bc59c4b7
         <motion.header 
           className="border-b border-green-500/30 bg-black/50 backdrop-blur-xl relative z-10"
           initial={{ y: -50, opacity: 0 }}
@@ -737,11 +616,7 @@
                     animate={{ x: 0, opacity: 1 }}
                     transition={{ delay: 0.4, duration: 0.5 }}
                   >
-<<<<<<< HEAD
                     LEGAL FORTIFICATION SYSTEM v4.0 - ENHANCED
-=======
-                    LEGAL FORTIFICATION SYSTEM v3.0 - TERMINATOR ENABLED
->>>>>>> bc59c4b7
                   </motion.p>
                 </div>
               </div>
